"""Contains classes and functions related to patterns/transformations.
"""

from __future__ import print_function
import copy
import dace
import inspect
<<<<<<< HEAD
from typing import Dict, Set, Union
=======
>>>>>>> 3e78fb8c
from dace.sdfg import SDFG, SDFGState
from dace.sdfg import utils as sdutil, propagation
from dace.sdfg.graph import SubgraphView
from dace.properties import make_properties, Property, DictProperty, SetProperty
from dace.registry import make_registry
from dace.sdfg import graph as gr, nodes as nd
from dace.dtypes import ScheduleType
import networkx as nx
from networkx.algorithms import isomorphism as iso
from typing import Dict, List, Set, Tuple, Type, Union


@make_registry
@make_properties
class Transformation(object):
    """ Base class for transformations, as well as a static registry of
        transformations, where new transformations can be added in a
        decentralized manner.

        New transformations are registered with ``Transformation.register``
        (or ``dace.registry.autoregister_params``) with two optional boolean
        keyword arguments: ``singlestate`` (default: False) and ``strict``
        (default: False).
        If ``singlestate`` is True, the transformation is matched on subgraphs
        inside an SDFGState; otherwise, subgraphs of the SDFG state machine are
        matched.
        If ``strict`` is True, this transformation will be considered strict
        (i.e., always beneficial to perform) and will be performed automatically
        as part of SDFG strict transformations.
    """

    # Properties
    sdfg_id = Property(dtype=int, category="(Debug)")
    state_id = Property(dtype=int, category="(Debug)")
    _subgraph = DictProperty(key_type=int, value_type=int, category="(Debug)")
    expr_index = Property(dtype=int, category="(Debug)")

    @staticmethod
    def annotates_memlets():
        """ Indicates whether the transformation annotates the edges it creates
            or modifies with the appropriate memlets. This determines
            whether to apply memlet propagation after the transformation.
        """

        return False

    @staticmethod
    def expressions():
        """ Returns a list of Graph objects that will be matched in the
            subgraph isomorphism phase. Used as a pre-pass before calling
            `can_be_applied`.
            @see Transformation.can_be_applied
        """

        raise NotImplementedError

    @staticmethod
    def can_be_applied(graph, candidate, expr_index, sdfg, strict=False):
        """ Returns True if this transformation can be applied on the candidate
            matched subgraph.
            :param graph: SDFGState object if this Transformation is
                          single-state, or SDFG object otherwise.
            :param candidate: A mapping between node IDs returned from
                              `Transformation.expressions` and the nodes in
                              `graph`.
            :param expr_index: The list index from `Transformation.expressions`
                               that was matched.
            :param sdfg: If `graph` is an SDFGState, its parent SDFG. Otherwise
                         should be equal to `graph`.
            :param strict: Whether transformation should run in strict mode.
            :return: True if the transformation can be applied.
        """
        raise NotImplementedError

    @staticmethod
    def match_to_str(graph, candidate):
        """ Returns a string representation of the pattern match on the
            candidate subgraph. Used when identifying matches in the console
            UI.
        """
        raise NotImplementedError

    def __init__(self, sdfg_id, state_id, subgraph, expr_index):
        """ Initializes an instance of Transformation.
            :param sdfg_id: A unique ID of the SDFG.
            :param state_id: The node ID of the SDFG state, if applicable.
            :param subgraph: A mapping between node IDs returned from
                             `Transformation.expressions` and the nodes in
                             `graph`.
            :param expr_index: The list index from `Transformation.expressions`
                               that was matched.
            :raise TypeError: When transformation is not subclass of
                              Transformation.
            :raise TypeError: When state_id is not instance of int.
            :raise TypeError: When subgraph is not a dict of
                              dace.sdfg.nodes.Node : int.
        """

        self.sdfg_id = sdfg_id
        self.state_id = state_id
        for value in subgraph.values():
            if not isinstance(value, int):
                raise TypeError('All values of '
                                'subgraph'
                                ' dictionary must be '
                                'instances of int.')
        # Serializable subgraph with node IDs as keys
        expr = self.expressions()[expr_index]
        self._subgraph = {expr.node_id(k): v for k, v in subgraph.items()}
        self._subgraph_user = subgraph
        self.expr_index = expr_index

    @property
    def subgraph(self):
        return self._subgraph_user

    def __lt__(self, other):
        """ Comparing two transformations by their class name and node IDs
            in match. Used for ordering transformations consistently.
        """
        if type(self) != type(other):
            return type(self).__name__ < type(other).__name__

        self_ids = iter(self.subgraph.values())
        other_ids = iter(self.subgraph.values())

        try:
            self_id = next(self_ids)
        except StopIteration:
            return True
        try:
            other_id = next(other_ids)
        except StopIteration:
            return False

        self_end = False

        while self_id is not None and other_id is not None:
            if self_id != other_id:
                return self_id < other_id
            try:
                self_id = next(self_ids)
            except StopIteration:
                self_end = True
            try:
                other_id = next(other_ids)
            except StopIteration:
                if self_end:  # Transformations are equal
                    return False
                return False
            if self_end:
                return True

    def apply_pattern(self, sdfg):
        """ Applies this transformation on the given SDFG. """
        self.apply(sdfg)
        if not self.annotates_memlets():
            propagation.propagate_memlets_sdfg(sdfg)

    def __str__(self):
        return type(self).__name__

    def modifies_graph(self):
        return True

    def print_match(self, sdfg):
        """ Returns a string representation of the pattern match on the
            given SDFG. Used for printing matches in the console UI.
        """
        if not isinstance(sdfg, dace.SDFG):
            raise TypeError("Expected SDFG, got: {}".format(
                type(sdfg).__name__))
        if self.state_id == -1:
            graph = sdfg
        else:
            graph = sdfg.nodes()[self.state_id]
        string = type(self).__name__ + ' in '
        string += type(self).match_to_str(graph, self.subgraph)
        return string

    def to_json(self, parent=None):
        props = dace.serialize.all_properties_to_json(self)
        return {
            'type': 'Transformation',
            'transformation': type(self).__name__,
            **props
        }

    @staticmethod
    def from_json(json_obj, context=None):
        xform = next(ext for ext in Transformation.extensions().keys()
                     if ext.__name__ == json_obj['transformation'])

        # Recreate subgraph
        expr = xform.expressions()[json_obj['expr_index']]
        subgraph = {
            expr.node(int(k)): int(v)
            for k, v in json_obj['_subgraph'].items()
        }

        # Reconstruct transformation
        ret = xform(json_obj['sdfg_id'], json_obj['state_id'], subgraph,
                    json_obj['expr_index'])
        context = context or {}
        context['transformation'] = ret
        dace.serialize.set_properties_from_json(
            ret,
            json_obj,
            context=context,
            ignore_properties={'transformation', 'type'})
        return ret


class ExpandTransformation(Transformation):
    """Base class for transformations that simply expand a node into a
       subgraph, and thus needs only simple matching and replacement
       functionality. Subclasses only need to implement the method
       "expansion".
    """
    @classmethod
    def expressions(clc):
        return [sdutil.node_path_graph(clc._match_node)]

    @staticmethod
    def can_be_applied(graph: dace.sdfg.graph.OrderedMultiDiConnectorGraph,
                       candidate: Dict[dace.sdfg.nodes.Node, int],
                       expr_index: int,
                       sdfg,
                       strict: bool = False):
        # All we need is the correct node
        return True

    @classmethod
    def match_to_str(clc, graph: dace.sdfg.graph.OrderedMultiDiConnectorGraph,
                     candidate: Dict[dace.sdfg.nodes.Node, int]):
        node = graph.nodes()[candidate[clc._match_node]]
        return str(node)

    @staticmethod
    def expansion(node):
        raise NotImplementedError("Must be implemented by subclass")

    @staticmethod
    def postprocessing(sdfg, state, expansion):
        pass

    def apply(self, sdfg, *args, **kwargs):
        state = sdfg.nodes()[self.state_id]
        node = state.nodes()[self.subgraph[type(self)._match_node]]
        expansion = type(self).expansion(node, state, sdfg, *args, **kwargs)
        if isinstance(expansion, dace.SDFG):
            # Modify internal schedules according to node schedule
            if node.schedule != ScheduleType.Default:
                for nstate in expansion.nodes():
                    topnodes = nstate.scope_dict(node_to_children=True)[None]
                    for topnode in topnodes:
                        if isinstance(topnode, (nd.EntryNode, nd.LibraryNode)):
                            topnode.schedule = node.schedule

            expansion = state.add_nested_sdfg(expansion,
                                              sdfg,
                                              node.in_connectors,
                                              node.out_connectors,
                                              name=node.name,
                                              debuginfo=node.debuginfo)
        elif isinstance(expansion, dace.sdfg.nodes.CodeNode):
            expansion.debuginfo = node.debuginfo
            if isinstance(expansion, dace.sdfg.nodes.NestedSDFG):
                # Fix parent references
                nsdfg = expansion.sdfg
                nsdfg.parent = state
                nsdfg.parent_sdfg = sdfg
                nsdfg.update_sdfg_list([])
                nsdfg.parent_nsdfg_node = expansion
        else:
            raise TypeError("Node expansion must be a CodeNode or an SDFG")
        expansion.environments = copy.copy(
            set(map(lambda a: a.__name__,
                    type(self).environments)))
        sdutil.change_edge_dest(state, node, expansion)
        sdutil.change_edge_src(state, node, expansion)
        state.remove_node(node)
        type(self).postprocessing(sdfg, state, expansion)


@make_registry
@make_properties
class SubgraphTransformation(object):
    """
    Base class for transformations that apply on arbitrary subgraphs, rather than
    matching a specific pattern. Subclasses need to implement the `match` and `apply`
    operations.
    """

    sdfg_id = Property(dtype=int, desc='ID of SDFG to transform')
    state_id = Property(
        dtype=int,
        desc='ID of state to transform subgraph within, or -1 to transform the '
        'SDFG')
    subgraph = SetProperty(element_type=int,
                           desc='Subgraph in transformation instance')

    def __init__(self,
                 subgraph: Union[Set[int], SubgraphView],
                 sdfg_id: int = None,
                 state_id: int = None):
<<<<<<< HEAD
        if (not isinstance(subgraph, SubgraphView)
=======
        if (not isinstance(subgraph, (SubgraphView, SDFG, SDFGState))
>>>>>>> 3e78fb8c
                and (sdfg_id is None or state_id is None)):
            raise TypeError(
                'Subgraph transformation either expects a SubgraphView or a '
                'set of node IDs, SDFG ID and state ID (or -1).')

<<<<<<< HEAD
=======
        # An entire graph is given as a subgraph
        if isinstance(subgraph, (SDFG, SDFGState)):
            subgraph = SubgraphView(subgraph, subgraph.nodes())

>>>>>>> 3e78fb8c
        if isinstance(subgraph, SubgraphView):
            self.subgraph = set(
                subgraph.graph.node_id(n) for n in subgraph.nodes())

            if isinstance(subgraph.graph, SDFGState):
                sdfg = subgraph.graph.parent
                self.sdfg_id = sdfg.sdfg_id
                self.state_id = sdfg.node_id(subgraph.graph)
            elif isinstance(subgraph.graph, SDFG):
                self.sdfg_id = subgraph.graph.sdfg_id
                self.state_id = -1
            else:
                raise TypeError('Unrecognized graph type "%s"' %
                                type(subgraph.graph).__name__)
        else:
            self.subgraph = subgraph
            self.sdfg_id = sdfg_id
            self.state_id = state_id

<<<<<<< HEAD
=======
    def subgraph_view(self, sdfg: SDFG) -> SubgraphView:
        graph = sdfg.sdfg_list[self.sdfg_id]
        if self.state_id != -1:
            graph = graph.node(self.state_id)
        return SubgraphView(graph, [graph.node(idx) for idx in self.subgraph])

>>>>>>> 3e78fb8c
    @staticmethod
    def match(sdfg: SDFG, subgraph: SubgraphView) -> bool:
        """
        Tries to match the transformation on a given subgraph, returning
        True if this transformation can be applied.
        :param sdfg: The SDFG that includes the subgraph.
        :param subgraph: The SDFG or state subgraph to try to apply the 
                         transformation on.
        :return: True if the subgraph can be transformed, or False otherwise.
        """
        pass

    def apply(self, sdfg: SDFG):
        """
        Applies the transformation on the given subgraph.
        :param sdfg: The SDFG that includes the subgraph.
        """
        pass

    def to_json(self, parent=None):
        props = dace.serialize.all_properties_to_json(self)
        return {
            'type': 'SubgraphTransformation',
            'transformation': type(self).__name__,
            **props
        }

    @staticmethod
    def from_json(json_obj, context=None):
        xform = next(ext for ext in SubgraphTransformation.extensions().keys()
                     if ext.__name__ == json_obj['transformation'])

        # Reconstruct transformation
        ret = xform(json_obj['subgraph'], json_obj['sdfg_id'],
                    json_obj['state_id'])
        context = context or {}
        context['transformation'] = ret
        dace.serialize.set_properties_from_json(
            ret,
            json_obj,
            context=context,
            ignore_properties={'transformation', 'type'})
        return ret


# Module functions ############################################################


def collapse_multigraph_to_nx(
        graph: Union[gr.MultiDiGraph, gr.OrderedMultiDiGraph]) -> nx.DiGraph:
    """ Collapses a directed multigraph into a networkx directed graph.

        In the output directed graph, each node is a number, which contains
        itself as node_data['node'], while each edge contains a list of the
        data from the original edges as its attribute (edge_data[0...N]).

        :param graph: Directed multigraph object to be collapsed.
        :return: Collapsed directed graph object.
  """

    # Create the digraph nodes.
    digraph_nodes: List[Tuple[int, Dict[str,
                                        nd.Node]]] = ([None] *
                                                      graph.number_of_nodes())
    node_id = {}
    for i, node in enumerate(graph.nodes()):
        digraph_nodes[i] = (i, {'node': node})
        node_id[node] = i

    # Create the digraph edges.
    digraph_edges = {}
    for edge in graph.edges():
        src = node_id[edge.src]
        dest = node_id[edge.dst]

        if (src, dest) in digraph_edges:
            edge_num = len(digraph_edges[src, dest])
            digraph_edges[src, dest].update({edge_num: edge.data})
        else:
            digraph_edges[src, dest] = {0: edge.data}

    # Create the digraph
    result = nx.DiGraph()
    result.add_nodes_from(digraph_nodes)
    result.add_edges_from(digraph_edges)

    return result


def type_match(node_a, node_b):
    """ Checks whether the node types of the inputs match.
        :param node_a: First node.
        :param node_b: Second node.
        :return: True if the object types of the nodes match, False otherwise.
        :raise TypeError: When at least one of the inputs is not a dictionary
                          or does not have a 'node' attribute.
        :raise KeyError: When at least one of the inputs is a dictionary,
                         but does not have a 'node' key.
    """
    return isinstance(node_a['node'], type(node_b['node']))


def match_pattern(state: SDFGState,
                  pattern: Type[Transformation],
                  sdfg: SDFG,
                  node_match=type_match,
                  edge_match=None,
                  strict=False):
    """ Returns a list of single-state Transformations of a certain class that
        match the input SDFG.
        :param state: An SDFGState object to match.
        :param pattern: Transformation type to match.
        :param sdfg: The SDFG to match in.
        :param node_match: Function for checking whether two nodes match.
        :param edge_match: Function for checking whether two edges match.
        :param strict: Only match transformation if strict (i.e., can only
                       improve the performance/reduce complexity of the SDFG).
        :return: A list of Transformation objects that match.
    """

    # Collapse multigraph into directed graph
    # Handling VF2 in networkx for now
    digraph = collapse_multigraph_to_nx(state)

    for idx, expression in enumerate(pattern.expressions()):
        cexpr = collapse_multigraph_to_nx(expression)
        graph_matcher = iso.DiGraphMatcher(digraph,
                                           cexpr,
                                           node_match=node_match,
                                           edge_match=edge_match)
        for subgraph in graph_matcher.subgraph_isomorphisms_iter():
            subgraph = {
                cexpr.nodes[j]['node']: state.node_id(digraph.nodes[i]['node'])
                for (i, j) in subgraph.items()
            }
            try:
                match_found = pattern.can_be_applied(state,
                                                     subgraph,
                                                     idx,
                                                     sdfg,
                                                     strict=strict)
            except Exception as e:
                print('WARNING: {p}::can_be_applied triggered a {c} exception:'
                      ' {e}'.format(p=pattern.__name__,
                                    c=e.__class__.__name__,
                                    e=e))
                match_found = False
            if match_found:
                yield pattern(sdfg.sdfg_id, sdfg.node_id(state), subgraph, idx)

    # Recursive call for nested SDFGs
    for node in state.nodes():
        if isinstance(node, nd.NestedSDFG):
            sub_sdfg = node.sdfg
            for sub_state in sub_sdfg.nodes():
                yield from match_pattern(sub_state,
                                         pattern,
                                         sub_sdfg,
                                         strict=strict)


def match_stateflow_pattern(sdfg,
                            pattern,
                            node_match=type_match,
                            edge_match=None,
                            strict=False):
    """ Returns a list of multi-state Transformations of a certain class that
        match the input SDFG.
        :param sdfg: The SDFG to match in.
        :param pattern: Transformation object to match.
        :param node_match: Function for checking whether two nodes match.
        :param edge_match: Function for checking whether two edges match.
        :param strict: Only match transformation if strict (i.e., can only
                       improve the performance/reduce complexity of the SDFG).
        :return: A list of Transformation objects that match.
    """

    # Collapse multigraph into directed graph
    # Handling VF2 in networkx for now
    digraph = collapse_multigraph_to_nx(sdfg)

    for idx, expression in enumerate(pattern.expressions()):
        cexpr = collapse_multigraph_to_nx(expression)
        graph_matcher = iso.DiGraphMatcher(digraph,
                                           cexpr,
                                           node_match=node_match,
                                           edge_match=edge_match)
        for subgraph in graph_matcher.subgraph_isomorphisms_iter():
            subgraph = {
                cexpr.nodes[j]['node']: sdfg.node_id(digraph.nodes[i]['node'])
                for (i, j) in subgraph.items()
            }
            try:
                match_found = pattern.can_be_applied(sdfg, subgraph, idx, sdfg,
                                                     strict)
            except Exception as e:
                print('WARNING: {p}::can_be_applied triggered a {c} exception:'
                      ' {e}'.format(p=pattern.__name__,
                                    c=e.__class__.__name__,
                                    e=e))
                match_found = False
            if match_found:
                yield pattern(sdfg.sdfg_id, -1, subgraph, idx)

    # Recursive call for nested SDFGs
    for state in sdfg.nodes():
        for node in state.nodes():
            if isinstance(node, nd.NestedSDFG):
                yield from match_stateflow_pattern(node.sdfg,
                                                   pattern,
                                                   strict=strict)<|MERGE_RESOLUTION|>--- conflicted
+++ resolved
@@ -5,10 +5,6 @@
 import copy
 import dace
 import inspect
-<<<<<<< HEAD
-from typing import Dict, Set, Union
-=======
->>>>>>> 3e78fb8c
 from dace.sdfg import SDFG, SDFGState
 from dace.sdfg import utils as sdutil, propagation
 from dace.sdfg.graph import SubgraphView
@@ -315,23 +311,16 @@
                  subgraph: Union[Set[int], SubgraphView],
                  sdfg_id: int = None,
                  state_id: int = None):
-<<<<<<< HEAD
-        if (not isinstance(subgraph, SubgraphView)
-=======
         if (not isinstance(subgraph, (SubgraphView, SDFG, SDFGState))
->>>>>>> 3e78fb8c
                 and (sdfg_id is None or state_id is None)):
             raise TypeError(
                 'Subgraph transformation either expects a SubgraphView or a '
                 'set of node IDs, SDFG ID and state ID (or -1).')
 
-<<<<<<< HEAD
-=======
         # An entire graph is given as a subgraph
         if isinstance(subgraph, (SDFG, SDFGState)):
             subgraph = SubgraphView(subgraph, subgraph.nodes())
 
->>>>>>> 3e78fb8c
         if isinstance(subgraph, SubgraphView):
             self.subgraph = set(
                 subgraph.graph.node_id(n) for n in subgraph.nodes())
@@ -351,15 +340,12 @@
             self.sdfg_id = sdfg_id
             self.state_id = state_id
 
-<<<<<<< HEAD
-=======
     def subgraph_view(self, sdfg: SDFG) -> SubgraphView:
         graph = sdfg.sdfg_list[self.sdfg_id]
         if self.state_id != -1:
             graph = graph.node(self.state_id)
         return SubgraphView(graph, [graph.node(idx) for idx in self.subgraph])
 
->>>>>>> 3e78fb8c
     @staticmethod
     def match(sdfg: SDFG, subgraph: SubgraphView) -> bool:
         """
