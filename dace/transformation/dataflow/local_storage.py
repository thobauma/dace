# Copyright 2019-2020 ETH Zurich and the DaCe authors. All rights reserved.
""" Contains classes that implement transformations relating to streams
    and transient nodes. """

import copy
import warnings
from abc import ABC

from dace import registry, symbolic, subsets, sdfg as sd
from dace.properties import Property, make_properties
from dace.sdfg import nodes
from dace.sdfg import utils as sdutil
from dace.transformation import transformation as xf


@make_properties
class LocalStorage(xf.Transformation, ABC):
    """ Implements the Local Storage prototype transformation, which adds a
        transient data node between two nodes.
    """

    node_a = xf.PatternNode(nodes.Node)
    node_b = xf.PatternNode(nodes.Node)

    array = Property(
        dtype=str,
        desc="Array to create local storage for (if empty, first available)",
        default=None,
        allow_none=True)

    prefix = Property(dtype=str,
                      default="trans_",
                      allow_none=True,
<<<<<<< HEAD
                      desc='Prefix for new')
=======
                      desc='Prefix for new data node')
>>>>>>> aecf1cf9

    create_array = Property(dtype=bool,
                            default=True,
                            desc="if false, it does not create a new array.",
                            allow_none=True)

    def __init__(self, sdfg_id, state_id, subgraph, expr_index):
        super().__init__(sdfg_id, state_id, subgraph, expr_index)
        self._local_name = None
        self._data_node = None

    @staticmethod
    def expressions():
        return [
            sdutil.node_path_graph(LocalStorage.node_a, LocalStorage.node_b)
        ]

    @staticmethod
    def match_to_str(graph, candidate):
        a = candidate[LocalStorage.node_a]
        b = candidate[LocalStorage.node_b]
        return '%s -> %s' % (a, b)

    def apply(self, sdfg):
        graph = sdfg.nodes()[self.state_id]
        node_a = self.node_a(sdfg)
        node_b = self.node_b(sdfg)
        prefix = self.prefix

        # Determine direction of new memlet
        scope_dict = graph.scope_dict()
        propagate_forward = sd.scope_contains_scope(scope_dict, node_a, node_b)

        array = self.array
        if array is None or len(array) == 0:
            array = next(e.data.data
                         for e in graph.edges_between(node_a, node_b)
                         if e.data.data is not None and e.data.wcr is None)

        original_edge = None
        invariant_memlet = None
        for edge in graph.edges_between(node_a, node_b):
            if array == edge.data.data:
                original_edge = edge
                invariant_memlet = edge.data
                break
        if invariant_memlet is None:
            for edge in graph.edges_between(node_a, node_b):
                original_edge = edge
                invariant_memlet = edge.data
                warnings.warn('Array %s not found! Using array %s instead.' %
                              (array, invariant_memlet.data))
                array = invariant_memlet.data
                break
        if invariant_memlet is None:
            raise NameError('Array %s not found!' % array)
        if self.create_array:
            # Add transient array
            new_data, _ = sdfg.add_array(
                prefix + invariant_memlet.data, [
                    symbolic.overapproximate(r).simplify()
                    for r in invariant_memlet.bounding_box_size()
                ],
                sdfg.arrays[invariant_memlet.data].dtype,
                transient=True,
                find_new_name=True)

        else:
            new_data = prefix + invariant_memlet.data
        data_node = nodes.AccessNode(new_data)
        # Store as fields so that other transformations can use them
        self._local_name = new_data
        self._data_node = data_node

        to_data_mm = copy.deepcopy(invariant_memlet)
        from_data_mm = copy.deepcopy(invariant_memlet)
        offset = subsets.Indices([r[0] for r in invariant_memlet.subset])

        # Reconnect, assuming one edge to the access node
        graph.remove_edge(original_edge)
        if propagate_forward:
            graph.add_edge(node_a, original_edge.src_conn, data_node, None,
                           to_data_mm)
            new_edge = graph.add_edge(data_node, None, node_b,
                                      original_edge.dst_conn, from_data_mm)
        else:
            new_edge = graph.add_edge(node_a, original_edge.src_conn, data_node,
                                      None, to_data_mm)
            graph.add_edge(data_node, None, node_b, original_edge.dst_conn,
                           from_data_mm)

        # Offset all edges in the memlet tree (including the new edge)
        for edge in graph.memlet_tree(new_edge):
            edge.data.subset.offset(offset, True)
            edge.data.data = new_data

        return data_node


@registry.autoregister_params(singlestate=True)
@make_properties
class InLocalStorage(LocalStorage):
    """ Implements the InLocalStorage transformation, which adds a transient
        data node between two scope entry nodes.
    """
    @staticmethod
    def can_be_applied(graph, candidate, expr_index, sdfg, strict=False):
        node_a = graph.nodes()[candidate[LocalStorage.node_a]]
        node_b = graph.nodes()[candidate[LocalStorage.node_b]]
        if (isinstance(node_a, nodes.EntryNode)
                and isinstance(node_b, nodes.EntryNode)):
            # Empty memlets cannot match
            for edge in graph.edges_between(node_a, node_b):
                if edge.data.data is not None:
                    return True
        return False


@registry.autoregister_params(singlestate=True)
@make_properties
class OutLocalStorage(LocalStorage):
    """ Implements the OutLocalStorage transformation, which adds a transient
        data node between two scope exit nodes.
    """
    @staticmethod
    def can_be_applied(graph, candidate, expr_index, sdfg, strict=False):
        node_a = graph.nodes()[candidate[LocalStorage.node_a]]
        node_b = graph.nodes()[candidate[LocalStorage.node_b]]

        if (isinstance(node_a, nodes.ExitNode)
                and isinstance(node_b, nodes.ExitNode)):

            for edge in graph.edges_between(node_a, node_b):
                # Empty memlets cannot match; WCR edges not supported (use
                # AccumulateTransient instead)
                if edge.data.data is not None and edge.data.wcr is None:
                    return True
        return False<|MERGE_RESOLUTION|>--- conflicted
+++ resolved
@@ -31,11 +31,7 @@
     prefix = Property(dtype=str,
                       default="trans_",
                       allow_none=True,
-<<<<<<< HEAD
-                      desc='Prefix for new')
-=======
                       desc='Prefix for new data node')
->>>>>>> aecf1cf9
 
     create_array = Property(dtype=bool,
                             default=True,
