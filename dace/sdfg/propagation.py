--- conflicted
+++ resolved
@@ -1435,14 +1435,9 @@
     # Propagate volume:
     # Number of accesses in the propagated memlet is the sum of the internal
     # number of accesses times the size of the map range set (unbounded dynamic)
-<<<<<<< HEAD
-    new_memlet.volume = (sum(m.volume for m in memlets) *
-                         functools.reduce(lambda a, b: a * b, rng.size(), 1)).simplify()
-=======
     new_memlet.volume = (
         sum(m.volume for m in memlets) *
         functools.reduce(lambda a, b: a * b, rng.size(), 1)).simplify()
->>>>>>> aecf1cf9
     if any(m.dynamic for m in memlets):
         new_memlet.dynamic = True
     elif symbolic.issymbolic(new_memlet.volume) and any(
