--- conflicted
+++ resolved
@@ -811,35 +811,6 @@
         raise ValueError('Dimension mismatch between %s and %s' %
                          (str(subset_a), str(subset_b)))
 
-<<<<<<< HEAD
-    result = []
-    for arb, brb, are, bre in zip(subset_a.min_element(), subset_b.min_element(), 
-                                  subset_a.max_element(), subset_b.max_element()):
-        try:
-            minrb = min(arb, brb)
-        except TypeError:
-            if len(arb.free_symbols) == 0:
-                minrb = arb
-            elif len(brb.free_symbols) == 0:
-                minrb = brb
-            else:
-                raise
-
-        try:
-            maxre = max(are, bre)
-        except TypeError:
-            if len(are.free_symbols) == 0:
-                maxre = bre
-            elif len(bre.free_symbols) == 0:
-                maxre = are
-            else:
-                raise
-        result.append((minrb, maxre, 1))
-
-    #result = [(min(arb, brb), max(are, bre), 1) for arb, brb, are, bre in zip(
-    #    subset_a.min_element(), subset_b.min_element(), subset_a.max_element(),
-    #    subset_b.max_element())]
-=======
     # Check whether all expressions containing a symbolic value should
     # always be evaluated to positive. If so, union will yield
     # a different result respectively.
@@ -875,7 +846,6 @@
                     raise
             result.append((minrb, maxre, 1))
 
->>>>>>> 4d65e095
 
     return Range(result)
 
