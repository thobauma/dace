#!/usr/bin/python3
""" Handles compilation of code objects. Creates the proper folder structure,
    compiles each target separately, links all targets to one binary, and
    returns the corresponding CompiledSDFG object. """

from __future__ import print_function

import ctypes
import os
import re
import six
import shutil
import subprocess
import string
import subprocess as sp
import re
from typing import List
import numpy as np

from inspect import isfunction

import dace
from dace.frontend import operations
from dace.frontend.python import ndarray
from dace import symbolic, types, data as dt
from dace.config import Config
from dace.codegen import codegen
from dace.codegen.codeobject import CodeObject
from dace.codegen.targets.cpu import CPUCodeGen
from dace.codegen.targets.target import make_absolute

from dace.codegen.instrumentation.perfsettings import PerfSettings, PerfMetaInfoStatic


# Specialized exception classes
class DuplicateDLLError(Exception):
    """ An exception that is raised whenever a library is loaded twice. """
    pass


class CompilerConfigurationError(Exception):
    """ An exception that is raised whenever CMake encounters a configuration
        error. """
    pass


class CompilationError(Exception):
    """ An exception that is raised whenever a compilation error occurs. """
    pass


class ReloadableDLL(object):
    """ A reloadable shared object (or dynamically linked library), which
        bypasses Python's dynamic library reloading issues. """

    def __init__(self, library_filename, program_name):
        """ Creates a new reloadable shared object. 
            @param library_filename: Path to library file.
            @param program_name: Name of the DaCe program (for use in finding
                                 the stub library loader).
        """
        self._stub_filename = os.path.join(
            os.path.dirname(os.path.realpath(library_filename)),
            'libdacestub_%s.%s' %
            (program_name, Config.get('compiler', 'library_extension')))
        self._library_filename = library_filename
        self._stub = None
        self._lib = None

    def get_symbol(self, name, restype=ctypes.c_int):
        """ Returns a symbol (e.g., function name) in the loaded library. """

        if self._lib is None or self._lib.value is None:
            raise ReferenceError(
                'ReloadableDLL can only be used with a ' +
                '"with" statement or with load() and unload()')

        func = self._stub.get_symbol(self._lib, ctypes.c_char_p(name.encode()))
        if func is None:
            raise KeyError('Function %s not found in library %s' %
                           (name, os.path.basename(self._library_filename)))

        return ctypes.CFUNCTYPE(restype)(func)

    def load(self):
        """ Loads the internal library using the stub. """

        # If internal library is already loaded, skip
        if self._lib is not None and self._lib.value is not None:
            return
        self._stub = ctypes.CDLL(self._stub_filename)

        # Set return types of stub functions
        self._stub.load_library.restype = ctypes.c_void_p
        self._stub.get_symbol.restype = ctypes.c_void_p

        # Convert library filename to string according to OS
        if os.name == 'nt':
            # As UTF-16
            lib_cfilename = ctypes.c_wchar_p(self._library_filename)
        else:
            # As UTF-8
            lib_cfilename = ctypes.c_char_p(
                self._library_filename.encode('utf-8'))

        # Check if library is already loaded
        is_loaded = self._stub.is_library_loaded(lib_cfilename)
        if is_loaded == 1:
            raise DuplicateDLLError(
                'Library %s is already loaded somewhere else, ' %
                os.path.basename(self._library_filename) +
                'either unload it or use a different name ' +
                'for the SDFG/program.')

        # Actually load the library
        self._lib = ctypes.c_void_p(self._stub.load_library(lib_cfilename))

        if self._lib.value is None:
            raise RuntimeError('Could not load library %s' % os.path.basename(
                self._library_filename))

    def unload(self):
        """ Unloads the internal library using the stub. """

        if self._stub is None:
            return

        self._stub.unload_library(self._lib)
        self._lib = None
        del self._stub
        self._stub = None

    def __enter__(self, *args, **kwargs):
        self.load()
        return self

    def __exit__(self, *args, **kwargs):
        self.unload()


class CompiledSDFG(object):
    """ A compiled SDFG object that can be called through Python. """

    def __init__(self, sdfg, lib: ReloadableDLL):
        self._sdfg = sdfg
        self._lib = lib
        self._initialized = False
        self._lastargs = ()
        lib.load()  # Explicitly load the library
        self._init = lib.get_symbol('__dace_init')
        self._exit = lib.get_symbol('__dace_exit')
        self._cfunc = lib.get_symbol('__program_{}'.format(sdfg.name))

    @property
    def sdfg(self):
        return self._sdfg

    def __del__(self):
        if self._initialized == True:
            self.finalize(*self._lastargs)
            self._initialized = False
        self._lib.unload()

    def _construct_args(self, *args, **kwargs):
        """ Main function that controls argument construction for calling
            the C prototype of the SDFG. 
            
            Organizes arguments first by `sdfg.arglist`, then data descriptors
            by alphabetical order, then symbols by alphabetical order.
        """

        if len(kwargs) > 0 and len(args) > 0:
            raise AttributeError(
                'Compiled SDFGs can only be called with either arguments ' +
                '(e.g. "program(a,b,c)") or keyword arguments ' +
                '("program(A=a,B=b)"), but not both')

        # Argument construction
        sig = self._sdfg.signature_arglist(with_types=False)
        typedict = self._sdfg.arglist()
        if len(kwargs) > 0:
            # Construct mapping from arguments to signature
            arglist = []
            argtypes = []
            argnames = []
            for a in sig:
                try:
                    arglist.append(kwargs[a])
                    argtypes.append(typedict[a])
                    argnames.append(a)
                except KeyError:
                    raise KeyError("Missing program argument \"{}\"".format(a))
        elif len(args) > 0:
            arglist = list(args)
            argtypes = [typedict[s] for s in sig]
            argnames = sig
            sig = []
        else:
            arglist = []
            argtypes = []
            argnames = []
            sig = []

        # Type checking
        for a, arg, atype in zip(argnames, arglist, argtypes):
            if not isinstance(arg, np.ndarray) and isinstance(atype, dt.Array):
                raise TypeError(
                    'Passing an object (type %s) to an array in argument "%s"'
                    % (type(arg).__name__, a))
            if isinstance(arg, np.ndarray) and not isinstance(atype, dt.Array):
                raise TypeError(
                    'Passing an array to a scalar (type %s) in argument "%s"' %
                    (atype.dtype.ctype, a))
            if not isinstance(atype, dt.Array) and not isinstance(
                    atype.dtype, dace.callback) and not isinstance(
                        arg, atype.dtype.type):
                print('WARNING: Casting scalar argument "%s" from %s to %s' %
                      (a, type(arg).__name__, atype.dtype.type))

        # Retain only the element datatype for upcoming checks and casts
        argtypes = [t.dtype.as_ctypes() for t in argtypes]

        sdfg = self._sdfg

        # As in compilation, add symbols used in array sizes to parameters
        symparams = {}
        symtypes = {}
        for symname in sdfg.undefined_symbols(False):
            # Ignore arguments (as they may not be symbols but constants,
            # see below)
            if symname in sdfg.arg_types: continue
            try:
                symval = symbolic.symbol(symname)
                symparams[symname] = symval.get()
                symtypes[symname] = symval.dtype.as_ctypes()
            except UnboundLocalError:
                try:
                    symparams[symname] = kwargs[symname]
                except KeyError:
                    raise UnboundLocalError('Unassigned symbol %s' % symname)

        arglist.extend(
            [symparams[k] for k in sorted(symparams.keys()) if k not in sig])
        argtypes.extend(
            [symtypes[k] for k in sorted(symtypes.keys()) if k not in sig])

        # Obtain SDFG constants
        constants = sdfg.constants

        # Remove symbolic constants from arguments
        callparams = tuple(
            (arg, atype) for arg, atype in zip(arglist, argtypes)
            if not symbolic.issymbolic(arg) or (
                hasattr(arg, 'name') and arg.name not in constants))

        # Replace symbols with their values
        callparams = tuple(
            (atype(symbolic.eval(arg)),
             atype) if symbolic.issymbolic(arg, constants) else (arg, atype)
            for arg, atype in callparams)

<<<<<<< HEAD
        # Replace function objects with CFUNCTYPES
        callparams = tuple(
            (atype.get_cf_object()(arg),
             atype) if isfunction(arg) else (arg, atype)
            for arg, atype in callparams)
                
=======
>>>>>>> 96a84bb0
        # Replace arrays with their pointers
        newargs = tuple(
            (ctypes.c_void_p(arg.__array_interface__['data'][0]),
             atype) if (isinstance(arg, ndarray.ndarray)
                        or isinstance(arg, np.ndarray)) else (arg, atype)
            for arg, atype in callparams)

        newargs = tuple(
            atype(arg) if (not isinstance(arg, ctypes._SimpleCData)) else arg
            for arg, atype in newargs)

        self._lastargs = newargs
        return self._lastargs

    def initialize(self, *argtuple):
        if self._init is not None:
            res = self._init(*argtuple)
            if res != 0:
                raise RuntimeError('DaCe application failed to initialize')

        self._initialized = True

    def finalize(self, *argtuple):
        if self._exit is not None:
            self._exit(*argtuple)

    def __call__(self, *args, **kwargs):
        argtuple = self._construct_args(*args, **kwargs)

        # Call initializer function if necessary, then SDFG
        if self._initialized == False:
            self.initialize(*argtuple)

        # PROFILING
        if Config.get_bool('profiling'):
            operations.timethis(self._sdfg.name, 'DaCe', 0, self._cfunc,
                                *argtuple)
        else:
            return self._cfunc(*argtuple)


def unique_flags(flags):
    pattern = '[^ ]+[`\'"][^"\'`]+["\'`]|[^ ]+'
    if not isinstance(flags, str):
        flags = " ".join(flags)
    return set(re.findall(pattern, flags))


def generate_program_folder(sdfg, code_objects: List[CodeObject],
                            out_path: str):
    """ Writes all files required to configure and compile the DaCe program
        into the specified folder.

        @param sdfg: The SDFG to generate the program folder for.
        @param code_objects: List of generated code objects.
        @param out_path: The folder in which the build files should be written.
        @return: Path to the program folder.
    """

    src_path = os.path.join(out_path, "src")

    try:
        os.makedirs(src_path)
    except FileExistsError:
        pass

    filelist = []
    # Write each code object to a file
    for code_object in code_objects:

        name = code_object.name
        extension = code_object.language
        target_name = code_object.target.target_name

        # Create target folder
        target_folder = os.path.join(src_path, target_name)
        try:
            os.makedirs(target_folder)
        except FileExistsError:
            pass

        # Write code to file
        basename = "{}.{}".format(name, extension)
        code_path = os.path.join(target_folder, basename)
        with open(code_path, "w") as code_file:
            clean_code = re.sub(r'[ \t]*////__DACE:[^\n]*', '',
                                code_object.code)

            if PerfSettings.perf_enable_vectorization_analysis():
                # Generate line number information from the code
                # TODO: Make per code stream
                code_object.perf_meta_info.resolve(clean_code)
            code_file.write(clean_code)

        filelist.append("{},{}".format(target_name, basename))

    # Write list of files
    with open(os.path.join(out_path, "dace_files.csv"), "w") as filelist_file:
        filelist_file.write("\n".join(filelist))

    # Copy snapshot of configuration script
    Config.save(os.path.join(out_path, "dace.conf"))

    # Save the SDFG itself
    sdfg.save(os.path.join(out_path, "program.sdfg"))

    return out_path


def configure_and_compile(program_folder, program_name=None):
    """ Configures and compiles a DaCe program in the specified folder into a
        shared library file.

        @param program_folder: Folder containing all files necessary to build,
                               equivalent to what was passed to
                               `generate_program_folder`.
        @return: Path to the compiled shared library file.
    """

    if program_name is None:
        program_name = os.path.basename(program_folder)
    program_folder = os.path.abspath(program_folder)
    src_folder = os.path.join(program_folder, "src")

    # Prepare build folder
    build_folder = os.path.join(program_folder, "build")
    try:
        os.makedirs(build_folder)
    except FileExistsError:
        pass

    # Read list of DaCe files to compile.
    # We do this instead of iterating over source files in the directory to
    # avoid globbing files from previous compilations, such that we don't need
    # to wipe the directory for every compilation.
    file_list = [
        line.strip().split(",")
        for line in open(os.path.join(program_folder, "dace_files.csv"), "r")
    ]

    # Get absolute paths and targets for all source files
    files = []
    targets = {}  # {target name: target class}
    for target_name, file_name in file_list:
        path = os.path.join(src_folder, target_name, file_name)
        files.append(path)
        targets[target_name] = codegen.STRING_TO_TARGET[target_name]

    # Start forming CMake command
    dace_path = os.path.dirname(os.path.dirname(os.path.abspath(__file__)))
    cmake_command = [
        "cmake",
        "-A x64" if os.name == 'nt' else "",  # Windows-specific flag
        '"' + os.path.join(dace_path, "codegen") + '"',
        "-DDACE_FILES=\"{}\"".format(";".join(files)),
        "-DDACE_PROGRAM_NAME={}".format(program_name),
    ]

    # Replace backslashes with forward slashes
    cmake_command = [cmd.replace('\\', '/') for cmd in cmake_command]

    # Generate CMake options for each compiler
    libraries = set()
    for target_name, target in targets.items():
        cmake_command += target.cmake_options()
        try:
            libraries |= unique_flags(
                Config.get("compiler", target_name, "libs"))
        except KeyError:
            pass

    # TODO: it should be possible to use the default arguments/compilers
    #       found by CMake
    cmake_command += [
        "-DDACE_LIBS=\"{}\"".format(" ".join(libraries)),
        "-DCMAKE_LINKER=\"{}\"".format(
            make_absolute(Config.get('compiler', 'linker', 'executable'))),
        "-DCMAKE_SHARED_LINKER_FLAGS=\"{}\"".format(
            Config.get('compiler', 'linker', 'args') +
            Config.get('compiler', 'linker', 'additional_args')),
    ]

    ##############################################
    # Configure
    try:
        _run_liveoutput(" ".join(cmake_command), shell=True, cwd=build_folder)
    except subprocess.CalledProcessError as ex:
        # Clean CMake directory and try once more
        if Config.get_bool('debugprint'):
            print('Cleaning CMake build folder and retrying...')
        shutil.rmtree(build_folder)
        os.makedirs(build_folder)
        try:
            _run_liveoutput(
                " ".join(cmake_command), shell=True, cwd=build_folder)
        except subprocess.CalledProcessError as ex:
            # If still unsuccessful, print results
            if Config.get_bool('debugprint'):
                raise CompilerConfigurationError('Configuration failure')
            else:
                raise CompilerConfigurationError('Configuration failure:\n' +
                                                 ex.output)

    # Compile and link
    try:
        _run_liveoutput(
            "cmake --build . --config %s" % (Config.get(
                'compiler', 'build_type')),
            shell=True,
            cwd=build_folder)
    except subprocess.CalledProcessError as ex:
        # If unsuccessful, print results
        if Config.get_bool('debugprint'):
            raise CompilationError('Compiler failure')
        else:
            raise CompilationError('Compiler failure:\n' + ex.output)

    shared_library_path = os.path.join(
        build_folder, "lib{}.{}".format(
            program_name, Config.get('compiler', 'library_extension')))

    return shared_library_path


def get_program_handle(library_path, sdfg):
    lib = ReloadableDLL(library_path, sdfg.name)
    # Load and return the compiled function
    return CompiledSDFG(sdfg, lib)


def load_from_file(sdfg, binary_filename):
    if not os.path.isfile(binary_filename):
        raise FileNotFoundError('File not found: ' + binary_filename)

    # Load the generated library
    lib = ReloadableDLL(binary_filename, sdfg.name)

    # Load and return the compiled function
    return CompiledSDFG(sdfg, lib)


def get_binary_name(object_name,
                    object_hash=None,
                    lib_extension=Config.get('compiler', 'library_extension')):
    name = None
    if object_hash is None:
        name = os.path.join('.dacecache', object_name, "build",
                            'lib%s.%s' % (object_name, lib_extension))
    else:
        name = os.path.join(
            '.dacecache', object_name, "build",
            'lib%s_%s.%s' % (object_name, object_hash, lib_extension))
    return name


def _run_liveoutput(command, **kwargs):
    process = subprocess.Popen(
        command, stderr=subprocess.STDOUT, stdout=subprocess.PIPE, **kwargs)
    output = six.StringIO()
    while True:
        line = process.stdout.readline().rstrip()
        if not line:
            break
        output.write(line.decode('utf-8') + '\n')
        if Config.get_bool('debugprint'):
            print(line.decode('utf-8'), flush=True)
    stdout, stderr = process.communicate()
    if Config.get_bool('debugprint'):
        print(stdout.decode('utf-8'), flush=True)
        if stderr is not None:
            print(stderr.decode('utf-8'), flush=True)
    output.write(stdout.decode('utf-8'))
    if stderr is not None:
        output.write(stderr.decode('utf-8'))

    # An error occurred, raise exception
    if process.returncode != 0:
        raise subprocess.CalledProcessError(process.returncode, command,
                                            output.getvalue())


# Allow configuring and compiling a prepared build folder from the commandline.
# This is useful for remote execution.
if __name__ == "__main__":
    import argparse

    argparser = argparse.ArgumentParser()
    argparser.add_argument("path", type=str)
    argparser.add_argument("outname", type=str)
    args = vars(argparser.parse_args())

    Config.load(os.path.join(args["path"], "dace.conf"))

    configure_and_compile(args["path"], args["outname"])<|MERGE_RESOLUTION|>--- conflicted
+++ resolved
@@ -259,16 +259,7 @@
              atype) if symbolic.issymbolic(arg, constants) else (arg, atype)
             for arg, atype in callparams)
 
-<<<<<<< HEAD
-        # Replace function objects with CFUNCTYPES
-        callparams = tuple(
-            (atype.get_cf_object()(arg),
-             atype) if isfunction(arg) else (arg, atype)
-            for arg, atype in callparams)
-                
-=======
->>>>>>> 96a84bb0
-        # Replace arrays with their pointers
+       # Replace arrays with their pointers
         newargs = tuple(
             (ctypes.c_void_p(arg.__array_interface__['data'][0]),
              atype) if (isinstance(arg, ndarray.ndarray)
