--- conflicted
+++ resolved
@@ -129,7 +129,6 @@
 #include <iostream>\n""")
 
         self._frame.generate_fileheader(self._global_sdfg, host_code)
-<<<<<<< HEAD
         if self.enable_smi:
             # add MPI and SMI init calls
             # TODO: handle different contexts. Possibile solution: define it as global variable and allow
@@ -195,31 +194,6 @@
             "Intel FPGA",
             target_name="intel_fpga_smi" if self.enable_smi else "intel_fpga",
             target_type="host")
-=======
-
-        host_code.write("""
-DACE_EXPORTED int __dace_init_intel_fpga({signature}) {{{emulation_flag}
-    hlslib::ocl::GlobalContext().MakeProgram({kernel_file_name});
-    return 0;
-}}
-
-{host_code}""".format(signature=self._global_sdfg.signature(),
-                      emulation_flag=emulation_flag,
-                      kernel_file_name=kernel_file_name,
-                      host_code="".join([
-                          "{separator}\n// Kernel: {kernel_name}"
-                          "\n{separator}\n\n{code}\n\n".format(
-                              separator="/" * 79, kernel_name=name, code=code)
-                          for (name, code) in self._host_codes
-                      ])))
-
-        host_code_obj = CodeObject(self._program_name,
-                                   host_code.getvalue(),
-                                   "cpp",
-                                   IntelFPGACodeGen,
-                                   "Intel FPGA",
-                                   target_type="host")
->>>>>>> cbf89a15
 
         kernel_code_objs = [
             CodeObject(kernel_name,
@@ -227,14 +201,10 @@
                        "cl",
                        IntelFPGACodeGen,
                        "Intel FPGA",
-<<<<<<< HEAD
                        target_name="intel_fpga_smi"
                        if self.enable_smi else "intel_fpga",
                        target_type="device",
                        additional_compiler_kwargs={"smi": self.enable_smi})
-=======
-                       target_type="device")
->>>>>>> cbf89a15
             for (kernel_name, code) in self._kernel_codes
         ]
 
@@ -586,18 +556,11 @@
         # Remote stream are handled here
         for node in top_level_local_data:
             self._dispatcher.dispatch_allocate(sdfg, state, state_id, node,
-<<<<<<< HEAD
                                                callsite_stream,
                                                kernel_stream_body)
             self._dispatcher.dispatch_initialize(sdfg, state, state_id, node,
                                                  callsite_stream,
                                                  kernel_stream_body)
-=======
-                                               callsite_stream, kernel_stream)
-            self._dispatcher.dispatch_initialize(sdfg, state, state_id, node,
-                                                 callsite_stream,
-                                                 kernel_stream)
->>>>>>> cbf89a15
 
         kernel_stream_body.write("\n")
 
@@ -658,7 +621,6 @@
 
     @staticmethod
     def generate_host_function_prologue(sdfg, state, host_stream):
-
         host_stream.write("std::vector<hlslib::ocl::Kernel> kernels;", sdfg,
                           sdfg.node_id(state))
 
@@ -806,10 +768,7 @@
         data_to_allocate = (set(subgraph.top_level_transients()) -
                             set(sdfg.shared_transients()) -
                             set([p[1] for p in parameters]))
-<<<<<<< HEAD
         # TODO: stream should be in both top level transient and parameters
-=======
->>>>>>> cbf89a15
         allocated = set()
         for node in subgraph.nodes():
             if not isinstance(node, dace.graph.nodes.AccessNode):
