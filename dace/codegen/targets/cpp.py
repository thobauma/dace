--- conflicted
+++ resolved
@@ -666,19 +666,14 @@
                 if memlet is not None and memlet.dynamic:
                     if wcr is not None:
                         newnode = ast.Name(id=write_and_resolve_expr(
-<<<<<<< HEAD
                             self.sdfg,
                             memlet,
                             nc,
                             '__' + target,
                             cppunparse.cppunparse(value, expr_semicolon=False),
                             dtype=dtype))
-=======
-                            self.sdfg, memlet, nc, '__' + target,
-                            cppunparse.cppunparse(value, expr_semicolon=False)))
                         node.value = ast.copy_location(newnode, node.value)
                         return node
->>>>>>> dffa71d6
                     else:
                         newnode = ast.Name(id="__%s.write(%s);" % (
                             target,
@@ -708,11 +703,7 @@
                 "__" + target,
                 cppunparse.cppunparse(value, expr_semicolon=False),
                 indices=subscript,
-<<<<<<< HEAD
-                dtype=dtype))
-=======
-            ) + ';')
->>>>>>> dffa71d6
+                dtype=dtype) + ';')
         else:
             newnode = ast.Name(id="__%s.write(%s, %s);" % (
                 target,
