--- conflicted
+++ resolved
@@ -366,9 +366,6 @@
         if isinstance(nodedesc, dace.data.Stream):
             return self.allocate_stream(sdfg, dfg, state_id, node,
                                         function_stream, declaration_stream,
-<<<<<<< HEAD
-                                        allocation_stream)
-=======
                                         allocation_stream)                                        
         elif isinstance(nodedesc, dace.data.View):
             return self._cpu_codegen.allocate_view(sdfg, dfg, state_id, node,
@@ -376,7 +373,6 @@
                                                    declaration_stream,
                                                    allocation_stream)
 
->>>>>>> c45039b4
         result_decl = StringIO()
         result_alloc = StringIO()
         arrsize = nodedesc.total_size
