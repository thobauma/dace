--- conflicted
+++ resolved
@@ -1309,11 +1309,7 @@
         host_code_stream.write(
             """\
 DACE_EXPORTED void {host_function_name}({kernel_args_opencl}) {{
-<<<<<<< HEAD
-  hlslib::ocl::Program program = hlslib::ocl::GlobalContext(__dace_fpga_context).CurrentlyLoadedProgram();"""
-=======
   hlslib::ocl::Program program = dace::fpga::_context->Get().CurrentlyLoadedProgram();"""
->>>>>>> af0657a3
             .format(host_function_name=host_function_name,
                     kernel_args_opencl=", ".join(kernel_args_opencl)))
 
