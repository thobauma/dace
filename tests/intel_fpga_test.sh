#!/bin/bash

# Executes a bunch of small test for the Intel FPGA backend
# These are not intended to be performance test: they just check that everything compiles
# and the correct result is produced

set -a

SCRIPTPATH="$( cd "$(dirname "$0")" ; pwd -P )"
PYTHONPATH=$SCRIPTPATH/..
PYTHON_BINARY="${PYTHON_BINARY:-python3}"

DACE_debugprint="${DACE_debugprint:-0}"
DACE_optimizer_transform_on_call=${DACE_optimizer_transform_on_call:-1}
ERRORS=0
FAILED_TESTS=""
TESTS=0

TEST_TIMEOUT=10

RED='\033[0;31m'
YELLOW='\033[0;33m'
NC='\033[0m'


################################################

bail() {
    ERRORSTR=$1
    /bin/echo -e "${RED}ERROR${NC} in $ERRORSTR" 1>&2
    ERRORS=`expr $ERRORS + 1`
    FAILED_TESTS="${FAILED_TESTS} $ERRORSTR\n"
}

run_sample() {
    # Args:
    #  1 - Relative path of FPGA test starting from test folder
    #  2 - Name of the DaCe program
    #  3 - a string indicating the list of input to pass to the python program (the transformation sequence)
    #  4 - program command line argument (if any)

    TESTS=`expr $TESTS + 1`
    echo -e "${YELLOW}Running test $1...${NC}"

    echo -e ${3} | $PYTHON_BINARY ${1}.py ${@:4}

    if [ $? -ne 0 ]; then
        bail "$1"
    fi

    return 0
}

run_all() {

    #### Vectorization ####
    # TODO: These tests require getting access to how types are generated in
    # process_out_memlets on a fine-grained level, which is not yet possible.
    # This will be implement as part of the new codegen.
    # run_sample intel_fpga/vec_sum vec_sum "\n" true
    # run_sample intel_fpga/vec_sum vec_sum "\n" false
    # run_sample fpga/veclen_conversion_connector "\n"
    run_sample fpga/veclen_conversion "\n"
    run_sample fpga/veclen_copy_conversion "\n"

    # Throw error when kernel names are too long
    run_sample intel_fpga/name_too_long name_too_long "\n"

    # Test removing degenerate loops that only have a single iteration
    run_sample fpga/remove_degenerate_loop remove_degenerate_loop_test "\n" 

    # Test pipeline scopes 
    run_sample fpga/pipeline_scope pipeline_scope "\n" 

    # Test shift register abstraction with stencil code
    run_sample fpga/fpga_stencil fpga_stencil_test "\n"

    ### MAP TILING ####
    # First tile then transform
    run_sample intel_fpga/dot dot "MapTiling\$0\nFPGATransformSDFG\$0\n"
    # Other way around
    run_sample intel_fpga/dot dot "FPGATransformSDFG\$0\nMapTiling\$0\n"

<<<<<<< HEAD
    run_sample fpga/veclen_conversion "\n"

    run_sample fpga/veclen_conversion_connector "\n"

    run_sample fpga/veclen_copy_conversion "\n"

    # #### WCR ####
=======
    #### WCR ####
>>>>>>> 4d65e095
    # simple WCR (accumulates on scalar)
    run_sample intel_fpga/dot dot "FPGATransformSDFG\$0\n"

    #### REDUCE ####
    # Simple reduce
    run_sample intel_fpga/vector_reduce vector_reduce "FPGATransformSDFG\$0\n"

    # GEMM sample
    run_sample ../samples/simple/gemm gemm "FPGATransformSDFG\$0\n"

    #### TYPE INFERENCE ####
    run_sample ../samples/simple/mandelbrot mandelbrot "FPGATransformSDFG\$0\n"

    # type inference for statements with annotation
    run_sample intel_fpga/type_inference type_inference "FPGATransformSDFG\$0\n"

    #### SYSTOLIC ARRAY ###
    run_sample intel_fpga/simple_systolic_array simple_systolic_array_4 "\n" 128 4
    run_sample ../samples/fpga/gemm_fpga_systolic gemm_fpga_systolic_4_NxKx256 "\n" 256 256 256 4
    run_sample ../samples/fpga/jacobi_fpga_systolic jacobi_fpga_systolic_8_Hx8192xT "\n"

    #### MISCELLANEOUS ####
    # Execute some of the compatible tests in samples/fpga (some of them have C++ code in tasklet)
    # They contain streams
    run_sample intel_fpga/async async_test "\n" 
    run_sample ../samples/fpga/filter_fpga filter_fpga "\n" 1000 0.2
    run_sample ../samples/fpga/gemm_fpga_stream gemm_fpga_stream_NxKx128 "\n" 128 128 128
    run_sample ../samples/fpga/spmv_fpga_stream spmv_fpga_stream "\n" 128 128 64
    run_sample ../samples/fpga/axpy_transformed axpy_fpga_24 "\n" 24
}

# Check if aoc is vailable
which aoc
if [ $? -ne 0 ]; then
  echo "aocc not available"
  exit 99
fi

echo "====== Target: INTEL FPGA ======"

DACE_compiler_use_cache=0
DACE_compiler_fpga_vendor="intel_fpga"

TEST_DIR="$( cd "$( dirname "${BASH_SOURCE[0]}" )" >/dev/null && pwd )"
cd $TEST_DIR
run_all ${1:-"0"}

PASSED=`expr $TESTS - $ERRORS`
echo "$PASSED / $TESTS tests passed"
if [ $ERRORS -ne 0 ]; then
    printf "Failed tests:\n${FAILED_TESTS}"
    exit 1
fi<|MERGE_RESOLUTION|>--- conflicted
+++ resolved
@@ -81,17 +81,7 @@
     # Other way around
     run_sample intel_fpga/dot dot "FPGATransformSDFG\$0\nMapTiling\$0\n"
 
-<<<<<<< HEAD
-    run_sample fpga/veclen_conversion "\n"
-
-    run_sample fpga/veclen_conversion_connector "\n"
-
-    run_sample fpga/veclen_copy_conversion "\n"
-
-    # #### WCR ####
-=======
     #### WCR ####
->>>>>>> 4d65e095
     # simple WCR (accumulates on scalar)
     run_sample intel_fpga/dot dot "FPGATransformSDFG\$0\n"
 
