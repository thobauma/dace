# Docker image. You can delete this line if not using Docker
image: python:3-stretch

variables:
  GIT_SUBMODULE_STRATEGY: recursive
  GIT_CLONE_PATH: $CI_BUILDS_DIR/$CI_CONCURRENT_ID/$CI_PROJECT_PATH
   
setup_dace:
  stage: build
  tags:
    - linux
  script:
    - echo "Reverting configuration to defaults"
    - rm -f ~/.dace.conf
    - echo "Clearing caches"
    - rm -rf .dacecache tests/.dacecache client_configs tests/client_configs
    - echo "Installing additional dependencies"
    - pip3 install --upgrade --user tensorflow-gpu==1.14.0
    - echo "Installing DaCe"
    - pip3 install --ignore-installed --upgrade --user .

test_diode_serialization:
  stage: test
  tags:
    - intel
    - linux
  script:
    - cd tests/diode/
    - ./serialize_test.sh

test_linux_cpu:
  stage: test
  tags:
    - intel
    - linux
  script:
    - export DACE_debugprint=1
    - tests/e2e_test.sh
    - tests/gemm_test.sh

test_linux_cuda:
  stage: test
  tags:
    - cuda
    - linux
  script:
    - export LD_LIBRARY_PATH=/usr/local/cuda/lib64:$LD_LIBRARY_PATH
    - export PATH=/usr/local/cuda/bin:$PATH
    - export CUDA_ROOT=/usr/local/cuda
    - export DACE_debugprint=1
    - tests/cuda_test.sh
<<<<<<< HEAD


test_mpihello:
  stage: test
  tags:
    - intel
    - linux
    - mpi
  script:
    - cd tests/
    - PATH=$PATH:/opt/mpich3.2.11/bin ./diode_helper.sh 'python3 ../diode/diode_optscript_translator.py --file mpihello_test_opt.py -d2p "../diode/" | sh'


test_mpihello2:
  stage: test
  tags:
    - intel
    - linux
    - mpi
  script:
    - cd tests/
    - PATH=$PATH:/opt/mpich3.2.11/bin ./diode_helper.sh 'python3 ../diode/diode_optscript_translator.py --file mpihello2_test_opt.py -d2p "../diode/" | sh'


test_filter:
  stage: test
  tags:
    - intel
    - linux
  script:
    - cd tests/
    - ./diode_helper.sh 'python3 ../diode/diode_optscript_translator.py --file filter_test_opt.py -d2p "../diode/" | sh'

=======
   
test_xilinx:
  stage: test
  tags:
    - xilinx
  script:
    - export PATH=/opt/Xilinx/SDx/2018.2/bin:$PATH
    - tests/xilinx_test.sh 0
>>>>>>> 6987d652

test_polybench:
  stage: test
  tags:
    - intel
    - linux
  script:
<<<<<<< HEAD
    - cd tests/
    - ./diode_helper.sh 'python3 ../diode/diode_optscript_translator.py --file spmv_test_opt.py -d2p "../diode/" | sh'
=======
    - NOSTATUSBAR=1 tests/polybench_test.sh
>>>>>>> 6987d652

# Nightly tests

test_all:on-schedule:
  only:
    - schedules
  stage: test
  tags:
    - intel
    - linux
  script:
<<<<<<< HEAD
    - cd tests/
    - ./diode_helper.sh 'python3 ../diode/diode_optscript_translator.py --file simple_stencil_test_opt.py -d2p "../diode/" | sh'
=======
    - export LD_LIBRARY_PATH=/usr/local/cuda/lib64:$LD_LIBRARY_PATH
    - export PATH=/usr/local/cuda/bin:/opt/mpich3.2.11/bin:/opt/Xilinx/SDx/2018.2/bin:$PATH
    - export CUDA_ROOT=/usr/local/cuda
    - NOSTATUSBAR=1 ./test_all.sh
>>>>>>> 6987d652

test_all_nostrict:on-schedule:
  only:
    - schedules
  stage: test
  tags:
    - intel
    - linux
  script:
    - export LD_LIBRARY_PATH=/usr/local/cuda/lib64:$LD_LIBRARY_PATH
    - export PATH=/usr/local/cuda/bin:/opt/mpich3.2.11/bin:/opt/Xilinx/SDx/2018.2/bin:$PATH
    - export CUDA_ROOT=/usr/local/cuda
<<<<<<< HEAD
    - NOSTATUSBAR=1 xvfb-run ./test_all.sh

test_xilinx:
  stage: test
  tags:
    - xilinx
  script:
    - export PATH=/opt/Xilinx/SDx/2018.2/bin:$PATH
    - xvfb-run tests/xilinx_test.sh 0


test_intel_fpga:
  stage: test
  tags:
    - intel_fpga
    - linux
  script:
    - source /opt/intelFPGA_pro/19.1/hld/init_opencl.sh
    - tests/intel_fpga_test.sh
=======
    - export DACE_optimizer_automatic_strict_transformations=0
    - NOSTATUSBAR=1 ./test_all.sh
>>>>>>> 6987d652
<|MERGE_RESOLUTION|>--- conflicted
+++ resolved
@@ -4,7 +4,7 @@
 variables:
   GIT_SUBMODULE_STRATEGY: recursive
   GIT_CLONE_PATH: $CI_BUILDS_DIR/$CI_CONCURRENT_ID/$CI_PROJECT_PATH
-   
+
 setup_dace:
   stage: build
   tags:
@@ -30,60 +30,25 @@
 
 test_linux_cpu:
   stage: test
-  tags:
+  tags: 
     - intel
     - linux
-  script:
+  script: 
     - export DACE_debugprint=1
     - tests/e2e_test.sh
     - tests/gemm_test.sh
 
 test_linux_cuda:
   stage: test
-  tags:
+  tags: 
     - cuda
     - linux
-  script:
+  script: 
     - export LD_LIBRARY_PATH=/usr/local/cuda/lib64:$LD_LIBRARY_PATH
     - export PATH=/usr/local/cuda/bin:$PATH
     - export CUDA_ROOT=/usr/local/cuda
     - export DACE_debugprint=1
     - tests/cuda_test.sh
-<<<<<<< HEAD
-
-
-test_mpihello:
-  stage: test
-  tags:
-    - intel
-    - linux
-    - mpi
-  script:
-    - cd tests/
-    - PATH=$PATH:/opt/mpich3.2.11/bin ./diode_helper.sh 'python3 ../diode/diode_optscript_translator.py --file mpihello_test_opt.py -d2p "../diode/" | sh'
-
-
-test_mpihello2:
-  stage: test
-  tags:
-    - intel
-    - linux
-    - mpi
-  script:
-    - cd tests/
-    - PATH=$PATH:/opt/mpich3.2.11/bin ./diode_helper.sh 'python3 ../diode/diode_optscript_translator.py --file mpihello2_test_opt.py -d2p "../diode/" | sh'
-
-
-test_filter:
-  stage: test
-  tags:
-    - intel
-    - linux
-  script:
-    - cd tests/
-    - ./diode_helper.sh 'python3 ../diode/diode_optscript_translator.py --file filter_test_opt.py -d2p "../diode/" | sh'
-
-=======
    
 test_xilinx:
   stage: test
@@ -92,63 +57,6 @@
   script:
     - export PATH=/opt/Xilinx/SDx/2018.2/bin:$PATH
     - tests/xilinx_test.sh 0
->>>>>>> 6987d652
-
-test_polybench:
-  stage: test
-  tags:
-    - intel
-    - linux
-  script:
-<<<<<<< HEAD
-    - cd tests/
-    - ./diode_helper.sh 'python3 ../diode/diode_optscript_translator.py --file spmv_test_opt.py -d2p "../diode/" | sh'
-=======
-    - NOSTATUSBAR=1 tests/polybench_test.sh
->>>>>>> 6987d652
-
-# Nightly tests
-
-test_all:on-schedule:
-  only:
-    - schedules
-  stage: test
-  tags:
-    - intel
-    - linux
-  script:
-<<<<<<< HEAD
-    - cd tests/
-    - ./diode_helper.sh 'python3 ../diode/diode_optscript_translator.py --file simple_stencil_test_opt.py -d2p "../diode/" | sh'
-=======
-    - export LD_LIBRARY_PATH=/usr/local/cuda/lib64:$LD_LIBRARY_PATH
-    - export PATH=/usr/local/cuda/bin:/opt/mpich3.2.11/bin:/opt/Xilinx/SDx/2018.2/bin:$PATH
-    - export CUDA_ROOT=/usr/local/cuda
-    - NOSTATUSBAR=1 ./test_all.sh
->>>>>>> 6987d652
-
-test_all_nostrict:on-schedule:
-  only:
-    - schedules
-  stage: test
-  tags:
-    - intel
-    - linux
-  script:
-    - export LD_LIBRARY_PATH=/usr/local/cuda/lib64:$LD_LIBRARY_PATH
-    - export PATH=/usr/local/cuda/bin:/opt/mpich3.2.11/bin:/opt/Xilinx/SDx/2018.2/bin:$PATH
-    - export CUDA_ROOT=/usr/local/cuda
-<<<<<<< HEAD
-    - NOSTATUSBAR=1 xvfb-run ./test_all.sh
-
-test_xilinx:
-  stage: test
-  tags:
-    - xilinx
-  script:
-    - export PATH=/opt/Xilinx/SDx/2018.2/bin:$PATH
-    - xvfb-run tests/xilinx_test.sh 0
-
 
 test_intel_fpga:
   stage: test
@@ -158,7 +66,40 @@
   script:
     - source /opt/intelFPGA_pro/19.1/hld/init_opencl.sh
     - tests/intel_fpga_test.sh
-=======
+
+test_polybench:
+  stage: test
+  tags:
+    - intel
+    - linux
+  script:
+    - NOSTATUSBAR=1 tests/polybench_test.sh
+
+# Nightly tests
+
+test_all:on-schedule:
+  only:
+    - schedules
+  stage: test
+  tags: 
+    - intel
+    - linux
+  script:
+    - export LD_LIBRARY_PATH=/usr/local/cuda/lib64:$LD_LIBRARY_PATH
+    - export PATH=/usr/local/cuda/bin:/opt/mpich3.2.11/bin:/opt/Xilinx/SDx/2018.2/bin:$PATH
+    - export CUDA_ROOT=/usr/local/cuda
+    - NOSTATUSBAR=1 ./test_all.sh
+
+test_all_nostrict:on-schedule:
+  only:
+    - schedules
+  stage: test
+  tags: 
+    - intel
+    - linux
+  script:
+    - export LD_LIBRARY_PATH=/usr/local/cuda/lib64:$LD_LIBRARY_PATH
+    - export PATH=/usr/local/cuda/bin:/opt/mpich3.2.11/bin:/opt/Xilinx/SDx/2018.2/bin:$PATH
+    - export CUDA_ROOT=/usr/local/cuda
     - export DACE_optimizer_automatic_strict_transformations=0
     - NOSTATUSBAR=1 ./test_all.sh
->>>>>>> 6987d652
